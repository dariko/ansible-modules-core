--- conflicted
+++ resolved
@@ -270,20 +270,12 @@
             }
         else:
             info = {
-<<<<<<< HEAD
                 'name': check_elb.name,
                 'dns_name': check_elb.dns_name,
                 'zones': check_elb.availability_zones,
                 'security_group_ids': check_elb.security_groups,
-                'status': self.status
-=======
-                'name': self.elb.name,
-                'dns_name': self.elb.dns_name,
-                'zones': self.elb.availability_zones,
-                'security_group_ids': self.elb.security_groups,
                 'status': self.status,
                 'subnets': self.subnets
->>>>>>> 657edc21
             }
 
             if check_elb.health_check:
